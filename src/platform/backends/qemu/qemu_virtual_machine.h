/*
 * Copyright (C) 2017-2018 Canonical, Ltd.
 *
 * This program is free software; you can redistribute it and/or modify
 * it under the terms of the GNU General Public License as published by
 * the Free Software Foundation; version 3.
 *
 * This program is distributed in the hope that it will be useful,
 * but WITHOUT ANY WARRANTY; without even the implied warranty of
 * MERCHANTABILITY or FITNESS FOR A PARTICULAR PURPOSE.  See the
 * GNU General Public License for more details.
 *
 * You should have received a copy of the GNU General Public License
 * along with this program.  If not, see <http://www.gnu.org/licenses/>.
 *
 */

#ifndef MULTIPASS_QEMU_VIRTUAL_MACHINE_H
#define MULTIPASS_QEMU_VIRTUAL_MACHINE_H

#include <multipass/ip_address.h>
#include <multipass/optional.h>
#include <multipass/virtual_machine.h>

<<<<<<< HEAD
class QFile;
class QString;
=======
#include <QStringList>

class QProcess;
>>>>>>> 6c95ada3

namespace multipass
{
class DNSMasqServer;
class ConfinementSystem;
class Process;
class VMStatusMonitor;
class VirtualMachineDescription;

class QemuVirtualMachine final : public VirtualMachine
{
public:
    QemuVirtualMachine(const std::shared_ptr<ConfinementSystem>& confinement_system, const VirtualMachineDescription& desc, const std::string& tap_device_name,
                       DNSMasqServer& dnsmasq_server, VMStatusMonitor& monitor);
    ~QemuVirtualMachine();

    void start() override;
    void stop() override;
    void shutdown() override;
    void suspend() override;
    State current_state() override;
    int ssh_port() override;
    std::string ssh_hostname() override;
    std::string ssh_username() override;
    std::string ipv4() override;
    std::string ipv6() override;
    void wait_until_ssh_up(std::chrono::milliseconds timeout) override;
    void wait_for_cloud_init(std::chrono::milliseconds timeout) override;
    void update_state() override;

private:
    void on_started();
    void on_error();
    void on_shutdown();
    void on_suspend();
    void on_restart();
    void ensure_vm_is_running();
    multipass::optional<IPAddress> ip;
    const std::shared_ptr<ConfinementSystem> confinement_system;
    const std::string tap_device_name;
    const std::string mac_addr;
    const std::string username;
    DNSMasqServer* dnsmasq_server;
    VMStatusMonitor* monitor;
<<<<<<< HEAD
    const std::unique_ptr<Process> vm_process;
=======
    std::unique_ptr<QProcess> vm_process;
    const QStringList original_args;
>>>>>>> 6c95ada3
    std::string saved_error_msg;
    bool update_shutdown_status{true};
    bool delete_memory_snapshot{false};
};
} // namespace multipass

#endif // MULTIPASS_QEMU_VIRTUAL_MACHINE_H<|MERGE_RESOLUTION|>--- conflicted
+++ resolved
@@ -22,14 +22,7 @@
 #include <multipass/optional.h>
 #include <multipass/virtual_machine.h>
 
-<<<<<<< HEAD
-class QFile;
-class QString;
-=======
 #include <QStringList>
-
-class QProcess;
->>>>>>> 6c95ada3
 
 namespace multipass
 {
@@ -74,12 +67,8 @@
     const std::string username;
     DNSMasqServer* dnsmasq_server;
     VMStatusMonitor* monitor;
-<<<<<<< HEAD
     const std::unique_ptr<Process> vm_process;
-=======
-    std::unique_ptr<QProcess> vm_process;
     const QStringList original_args;
->>>>>>> 6c95ada3
     std::string saved_error_msg;
     bool update_shutdown_status{true};
     bool delete_memory_snapshot{false};
